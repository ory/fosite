/*
 * Copyright © 2015-2018 Aeneas Rekkas <aeneas+oss@aeneas.io>
 *
 * Licensed under the Apache License, Version 2.0 (the "License");
 * you may not use this file except in compliance with the License.
 * You may obtain a copy of the License at
 *
 *     http://www.apache.org/licenses/LICENSE-2.0
 *
 * Unless required by applicable law or agreed to in writing, software
 * distributed under the License is distributed on an "AS IS" BASIS,
 * WITHOUT WARRANTIES OR CONDITIONS OF ANY KIND, either express or implied.
 * See the License for the specific language governing permissions and
 * limitations under the License.
 *
 * @author		Aeneas Rekkas <aeneas+oss@aeneas.io>
 * @copyright 	2015-2018 Aeneas Rekkas <aeneas+oss@aeneas.io>
 * @license 	Apache-2.0
 *
 */

package fosite

import (
	"context"
	"hash"
	"html/template"
	"net/url"
	"time"

	"github.com/hashicorp/go-retryablehttp"

	"github.com/ory/fosite/token/jwt"

	"github.com/ory/fosite/i18n"
)

const (
	defaultPARPrefix          = "urn:ietf:params:oauth:request_uri:"
	defaultPARContextLifetime = 5 * time.Minute
)

var (
	_ AuthorizeCodeLifespanProvider                = (*Config)(nil)
	_ RefreshTokenLifespanProvider                 = (*Config)(nil)
	_ AccessTokenLifespanProvider                  = (*Config)(nil)
	_ ScopeStrategyProvider                        = (*Config)(nil)
	_ AudienceStrategyProvider                     = (*Config)(nil)
	_ RedirectSecureCheckerProvider                = (*Config)(nil)
	_ RefreshTokenScopesProvider                   = (*Config)(nil)
	_ DisableRefreshTokenValidationProvider        = (*Config)(nil)
	_ AccessTokenIssuerProvider                    = (*Config)(nil)
	_ JWTScopeFieldProvider                        = (*Config)(nil)
	_ AllowedPromptsProvider                       = (*Config)(nil)
	_ OmitRedirectScopeParamProvider               = (*Config)(nil)
	_ MinParameterEntropyProvider                  = (*Config)(nil)
	_ SanitationAllowedProvider                    = (*Config)(nil)
	_ EnforcePKCEForPublicClientsProvider          = (*Config)(nil)
	_ EnablePKCEPlainChallengeMethodProvider       = (*Config)(nil)
	_ EnforcePKCEProvider                          = (*Config)(nil)
	_ GrantTypeJWTBearerCanSkipClientAuthProvider  = (*Config)(nil)
	_ GrantTypeJWTBearerIDOptionalProvider         = (*Config)(nil)
	_ GrantTypeJWTBearerIssuedDateOptionalProvider = (*Config)(nil)
	_ GetJWTMaxDurationProvider                    = (*Config)(nil)
	_ IDTokenLifespanProvider                      = (*Config)(nil)
	_ IDTokenIssuerProvider                        = (*Config)(nil)
	_ JWKSFetcherStrategyProvider                  = (*Config)(nil)
	_ ClientAuthenticationStrategyProvider         = (*Config)(nil)
	_ SendDebugMessagesToClientsProvider           = (*Config)(nil)
	_ ResponseModeHandlerExtensionProvider         = (*Config)(nil)
	_ MessageCatalogProvider                       = (*Config)(nil)
	_ FormPostHTMLTemplateProvider                 = (*Config)(nil)
	_ TokenURLProvider                             = (*Config)(nil)
	_ GetSecretsHashingProvider                    = (*Config)(nil)
	_ HTTPClientProvider                           = (*Config)(nil)
	_ HMACHashingProvider                          = (*Config)(nil)
	_ AuthorizeEndpointHandlersProvider            = (*Config)(nil)
	_ DeviceAuthorizeEndpointHandlersProvider      = (*Config)(nil)
	_ TokenEndpointHandlersProvider                = (*Config)(nil)
	_ TokenIntrospectionHandlersProvider           = (*Config)(nil)
	_ RevocationHandlersProvider                   = (*Config)(nil)
<<<<<<< HEAD
	_ DeviceCodeLifespanProvider                   = (*Config)(nil)
	_ UserCodeLifeSpanProvider                     = (*Config)(nil)
=======
	_ PushedAuthorizeRequestHandlersProvider       = (*Config)(nil)
	_ PushedAuthorizeRequestConfigProvider         = (*Config)(nil)
>>>>>>> e09cf735
)

type DeviceAuthorisationConfig struct {
	// DeviceCodeLifespan sets how long a device code is going to be valid. Defaults to 15 minutes.
	DeviceCodeLifespan time.Duration

	// UserCodeLifespan sets how long a user code is going to be valid. Defaults to 15 minutes.
	UserCodeLifespan time.Duration

	// TokenPollingInterval sets how long a client SHOULD wait between polling requests to the token endpoint. Defaults to 5 seconds.
	TokenPollingInterval time.Duration

	// VerificationURI is the verification URI the end-user would navigate to as part of the user interaction defined in RFC8628 section-3.3 .
	VerificationURI string
}


type Config struct {
	DeviceAuthorisation DeviceAuthorisationConfig
	// AccessTokenLifespan sets how long an access token is going to be valid. Defaults to one hour.
	AccessTokenLifespan time.Duration

	// RefreshTokenLifespan sets how long a refresh token is going to be valid. Defaults to 30 days. Set to -1 for
	// refresh tokens that never expire.
	RefreshTokenLifespan time.Duration

	// DeviceCodeLifespan sets how long a Device code is going to be valid. 
	DeviceCodeLifespan time.Duration
	
	// UserCodeLifeSpan sets how long a user code is going to be valid. 
	UserCodeLifeSpan time.Duration

	// AuthorizeCodeLifespan sets how long an authorize code is going to be valid. Defaults to fifteen minutes.
	AuthorizeCodeLifespan time.Duration

	// IDTokenLifespan sets the default id token lifetime. Defaults to one hour.
	IDTokenLifespan time.Duration

	// IDTokenIssuer sets the default issuer of the ID Token.
	IDTokenIssuer string

	// HashCost sets the cost of the password hashing cost. Defaults to 12.
	HashCost int

	// DisableRefreshTokenValidation sets the introspection endpoint to disable refresh token validation.
	DisableRefreshTokenValidation bool

	// SendDebugMessagesToClients if set to true, includes error debug messages in response payloads. Be aware that sensitive
	// data may be exposed, depending on your implementation of Fosite. Such sensitive data might include database error
	// codes or other information. Proceed with caution!
	SendDebugMessagesToClients bool

	// ScopeStrategy sets the scope strategy that should be supported, for example fosite.WildcardScopeStrategy.
	ScopeStrategy ScopeStrategy

	// AudienceMatchingStrategy sets the audience matching strategy that should be supported, defaults to fosite.DefaultsAudienceMatchingStrategy.
	AudienceMatchingStrategy AudienceMatchingStrategy

	// EnforcePKCE, if set to true, requires clients to perform authorize code flows with PKCE. Defaults to false.
	EnforcePKCE bool

	// EnforcePKCEForPublicClients requires only public clients to use PKCE with the authorize code flow. Defaults to false.
	EnforcePKCEForPublicClients bool

	// EnablePKCEPlainChallengeMethod sets whether or not to allow the plain challenge method (S256 should be used whenever possible, plain is really discouraged). Defaults to false.
	EnablePKCEPlainChallengeMethod bool

	// AllowedPromptValues sets which OpenID Connect prompt values the server supports. Defaults to []string{"login", "none", "consent", "select_account"}.
	AllowedPromptValues []string

	// TokenURL is the the URL of the Authorization Server's Token Endpoint. If the authorization server is intended
	// to be compatible with the private_key_jwt client authentication method (see http://openid.net/specs/openid-connect-core-1_0.html#CodeFlowAuth),
	// this value MUST be set.
	TokenURL string

	// JWKSFetcherStrategy is responsible for fetching JSON Web Keys from remote URLs. This is required when the private_key_jwt
	// client authentication method is used. Defaults to fosite.DefaultJWKSFetcherStrategy.
	JWKSFetcherStrategy JWKSFetcherStrategy

	// TokenEntropy indicates the entropy of the random string, used as the "message" part of the HMAC token.
	// Defaults to 32.
	TokenEntropy int

	// RedirectSecureChecker is a function that returns true if the provided URL can be securely used as a redirect URL.
	RedirectSecureChecker func(context.Context, *url.URL) bool

	// RefreshTokenScopes defines which OAuth scopes will be given refresh tokens during the authorization code grant exchange. This defaults to "offline" and "offline_access". When set to an empty array, all exchanges will be given refresh tokens.
	RefreshTokenScopes []string

	// MinParameterEntropy controls the minimum size of state and nonce parameters. Defaults to fosite.MinParameterEntropy.
	MinParameterEntropy int

	// UseLegacyErrorFormat controls whether the legacy error format (with `error_debug`, `error_hint`, ...)
	// should be used or not.
	UseLegacyErrorFormat bool

	// GrantTypeJWTBearerCanSkipClientAuth indicates, if client authentication can be skipped, when using jwt as assertion.
	GrantTypeJWTBearerCanSkipClientAuth bool

	// GrantTypeJWTBearerIDOptional indicates, if jti (JWT ID) claim required or not in JWT.
	GrantTypeJWTBearerIDOptional bool

	// GrantTypeJWTBearerIssuedDateOptional indicates, if "iat" (issued at) claim required or not in JWT.
	GrantTypeJWTBearerIssuedDateOptional bool

	// GrantTypeJWTBearerMaxDuration sets the maximum time after JWT issued date, during which the JWT is considered valid.
	GrantTypeJWTBearerMaxDuration time.Duration

	// ClientAuthenticationStrategy indicates the Strategy to authenticate client requests
	ClientAuthenticationStrategy ClientAuthenticationStrategy

	// ResponseModeHandlerExtension provides a handler for custom response modes
	ResponseModeHandlerExtension ResponseModeHandler

	// MessageCatalog is the message bundle used for i18n
	MessageCatalog i18n.MessageCatalog

	// FormPostHTMLTemplate sets html template for rendering the authorization response when the request has response_mode=form_post.
	FormPostHTMLTemplate *template.Template

	// OmitRedirectScopeParam indicates whether the "scope" parameter should be omitted from the redirect URL.
	OmitRedirectScopeParam bool

	// SanitationWhiteList is a whitelist of form values that are required by the token endpoint. These values
	// are safe for storage in a database (cleartext).
	SanitationWhiteList []string

	// JWTScopeClaimKey defines the claim key to be used to set the scope in. Valid fields are "scope" or "scp" or both.
	JWTScopeClaimKey jwt.JWTScopeFieldEnum

	// AccessTokenIssuer is the issuer to be used when generating access tokens.
	AccessTokenIssuer string

	// ClientSecretsHasher is the hasher used to hash OAuth2 Client Secrets.
	ClientSecretsHasher Hasher

	// HTTPClient is the HTTP client to use for requests.
	HTTPClient *retryablehttp.Client

	// AuthorizeEndpointHandlers is a list of handlers that are called before the authorization endpoint is served.
	AuthorizeEndpointHandlers AuthorizeEndpointHandlers

	// DeviceAuthorizeEndpointHandlers is a list of handlers that are called when the device auth is handled.
	DeviceAuthorizeEndpointHandlers DeviceAuthorizeEndpointHandlers

	// TokenEndpointHandlers is a list of handlers that are called before the token endpoint is served.
	TokenEndpointHandlers TokenEndpointHandlers

	// TokenIntrospectionHandlers is a list of handlers that are called before the token introspection endpoint is served.
	TokenIntrospectionHandlers TokenIntrospectionHandlers

	// RevocationHandlers is a list of handlers that are called before the revocation endpoint is served.
	RevocationHandlers RevocationHandlers

	// PushedAuthorizeEndpointHandlers is a list of handlers that are called before the PAR endpoint is served.
	PushedAuthorizeEndpointHandlers PushedAuthorizeEndpointHandlers

	// GlobalSecret is the global secret used to sign and verify signatures.
	GlobalSecret []byte

	// RotatedGlobalSecrets is a list of global secrets that are used to verify signatures.
	RotatedGlobalSecrets [][]byte

	// HMACHasher is the hasher used to generate HMAC signatures.
	HMACHasher func() hash.Hash

	// PushedAuthorizeRequestURIPrefix is the URI prefix for the PAR request_uri.
	// This is defaulted to 'urn:ietf:params:oauth:request_uri:'.
	PushedAuthorizeRequestURIPrefix string

	// PushedAuthorizeContextLifespan is the lifespan of the PAR context
	PushedAuthorizeContextLifespan time.Duration

	// IsPushedAuthorizeEnforced enforces pushed authorization request for /authorize
	IsPushedAuthorizeEnforced bool
}

func (c *Config) GetGlobalSecret(ctx context.Context) []byte {
	return c.GlobalSecret
}

func (c *Config) GetUseLegacyErrorFormat(ctx context.Context) bool {
	return c.UseLegacyErrorFormat
}

func (c *Config) GetRotatedGlobalSecrets(ctx context.Context) [][]byte {
	return c.RotatedGlobalSecrets
}

func (c *Config) GetHMACHasher(ctx context.Context) func() hash.Hash {
	return c.HMACHasher
}

func (c *Config) GetAuthorizeEndpointHandlers(ctx context.Context) AuthorizeEndpointHandlers {
	return c.AuthorizeEndpointHandlers
}

func (c *Config) GetDeviceAuthorizeEndpointHandlers(ctx context.Context) DeviceAuthorizeEndpointHandlers {
	return c.DeviceAuthorizeEndpointHandlers
}

func (c *Config) GetTokenEndpointHandlers(ctx context.Context) TokenEndpointHandlers {
	return c.TokenEndpointHandlers
}

func (c *Config) GetTokenIntrospectionHandlers(ctx context.Context) TokenIntrospectionHandlers {
	return c.TokenIntrospectionHandlers
}

func (c *Config) GetRevocationHandlers(ctx context.Context) RevocationHandlers {
	return c.RevocationHandlers
}

func (c *Config) GetHTTPClient(ctx context.Context) *retryablehttp.Client {
	if c.HTTPClient == nil {
		return retryablehttp.NewClient()
	}
	return c.HTTPClient
}

func (c *Config) GetSecretsHasher(ctx context.Context) Hasher {
	if c.ClientSecretsHasher == nil {
		c.ClientSecretsHasher = &BCrypt{Config: c}
	}
	return c.ClientSecretsHasher
}

func (c *Config) GetTokenURL(ctx context.Context) string {
	return c.TokenURL
}

func (c *Config) GetFormPostHTMLTemplate(ctx context.Context) *template.Template {
	return c.FormPostHTMLTemplate
}

func (c *Config) GetMessageCatalog(ctx context.Context) i18n.MessageCatalog {
	return c.MessageCatalog
}

func (c *Config) GetResponseModeHandlerExtension(ctx context.Context) ResponseModeHandler {
	return c.ResponseModeHandlerExtension
}

func (c *Config) GetSendDebugMessagesToClients(ctx context.Context) bool {
	return c.SendDebugMessagesToClients
}

func (c *Config) GetIDTokenIssuer(ctx context.Context) string {
	return c.IDTokenIssuer
}

// GetGrantTypeJWTBearerIssuedDateOptional returns the GrantTypeJWTBearerIssuedDateOptional field.
func (c *Config) GetGrantTypeJWTBearerIssuedDateOptional(ctx context.Context) bool {
	return c.GrantTypeJWTBearerIssuedDateOptional
}

// GetGrantTypeJWTBearerIDOptional returns the GrantTypeJWTBearerIDOptional field.
func (c *Config) GetGrantTypeJWTBearerIDOptional(ctx context.Context) bool {
	return c.GrantTypeJWTBearerIDOptional
}

// GetGrantTypeJWTBearerCanSkipClientAuth returns the GrantTypeJWTBearerCanSkipClientAuth field.
func (c *Config) GetGrantTypeJWTBearerCanSkipClientAuth(ctx context.Context) bool {
	return c.GrantTypeJWTBearerCanSkipClientAuth
}

// GetEnforcePKCE If set to true, public clients must use PKCE.
func (c *Config) GetEnforcePKCE(ctx context.Context) bool {
	return c.EnforcePKCE
}

// GetEnablePKCEPlainChallengeMethod returns whether or not to allow the plain challenge method (S256 should be used whenever possible, plain is really discouraged).
func (c *Config) GetEnablePKCEPlainChallengeMethod(ctx context.Context) bool {
	return c.EnablePKCEPlainChallengeMethod
}

// GetEnforcePKCEForPublicClients returns the value of EnforcePKCEForPublicClients.
func (c *Config) GetEnforcePKCEForPublicClients(ctx context.Context) bool {
	return c.EnforcePKCEForPublicClients
}

// GetSanitationWhiteList returns a list of allowed form values that are required by the token endpoint. These values
// are safe for storage in a database (cleartext).
func (c *Config) GetSanitationWhiteList(ctx context.Context) []string {
	return c.SanitationWhiteList
}

func (c *Config) GetOmitRedirectScopeParam(ctx context.Context) bool {
	return c.OmitRedirectScopeParam
}

func (c *Config) GetAccessTokenIssuer(ctx context.Context) string {
	return c.AccessTokenIssuer
}

func (c *Config) GetJWTScopeField(ctx context.Context) jwt.JWTScopeFieldEnum {
	return c.JWTScopeClaimKey
}

func (c *Config) GetAllowedPrompts(_ context.Context) []string {
	return c.AllowedPromptValues
}

// GetScopeStrategy returns the scope strategy to be used. Defaults to glob scope strategy.
func (c *Config) GetScopeStrategy(_ context.Context) ScopeStrategy {
	if c.ScopeStrategy == nil {
		c.ScopeStrategy = WildcardScopeStrategy
	}
	return c.ScopeStrategy
}

// GetAudienceStrategy returns the scope strategy to be used. Defaults to glob scope strategy.
func (c *Config) GetAudienceStrategy(_ context.Context) AudienceMatchingStrategy {
	if c.AudienceMatchingStrategy == nil {
		c.AudienceMatchingStrategy = DefaultAudienceMatchingStrategy
	}
	return c.AudienceMatchingStrategy
}

// GetAuthorizeCodeLifespan returns how long an authorize code should be valid. Defaults to one fifteen minutes.
func (c *Config) GetAuthorizeCodeLifespan(_ context.Context) time.Duration {
	if c.AuthorizeCodeLifespan == 0 {
		return time.Minute * 15
	}
	return c.AuthorizeCodeLifespan
}

// GeIDTokenLifespan returns how long an id token should be valid. Defaults to one hour.
func (c *Config) GetIDTokenLifespan(_ context.Context) time.Duration {
	if c.IDTokenLifespan == 0 {
		return time.Hour
	}
	return c.IDTokenLifespan
}

// GetAccessTokenLifespan returns how long an access token should be valid. Defaults to one hour.
func (c *Config) GetAccessTokenLifespan(_ context.Context) time.Duration {
	if c.AccessTokenLifespan == 0 {
		return time.Hour
	}
	return c.AccessTokenLifespan
}

// GetRefreshTokenLifespan sets how long a refresh token is going to be valid. Defaults to 30 days. Set to -1 for
// refresh tokens that never expire.
func (c *Config) GetRefreshTokenLifespan(_ context.Context) time.Duration {
	if c.RefreshTokenLifespan == 0 {
		return time.Hour * 24 * 30
	}
	return c.RefreshTokenLifespan
}

// GetDeviceCodeLifespan sets how long a device code is going to be valid. Defaults to fifteen minutes.
func (c *Config) GetDeviceCodeLifespan(_ context.Context) time.Duration {
	if c.DeviceCodeLifespan == 0 {
		return time.Minute * 15
	}
	return c.DeviceCodeLifespan
}

// GetUserCodeLifeSpan sets how long a user code is going to be valid. Defaults to fifteen minutes.
func (c *Config) GetUserCodeLifeSpan(_ context.Context) time.Duration {
	if c.UserCodeLifeSpan == 0 {
		return time.Minute * 15
	}
	return c.UserCodeLifeSpan
}

// GetTokenPollingInterval returns how long a client should wait between requests to the token endpoint
func (c *Config) GetTokenPollingInterval() time.Duration {
	if c.DeviceAuthorisation.TokenPollingInterval == 0 {
		return time.Second * 5
	}
	return c.DeviceAuthorisation.TokenPollingInterval
}

// GetHashCost returns the bcrypt cost factor. Defaults to 12.
func (c *Config) GetBCryptCost(_ context.Context) int {
	if c.HashCost == 0 {
		return DefaultBCryptWorkFactor
	}
	return c.HashCost
}

// GetJWKSFetcherStrategy returns the JWKSFetcherStrategy.
func (c *Config) GetJWKSFetcherStrategy(_ context.Context) JWKSFetcherStrategy {
	if c.JWKSFetcherStrategy == nil {
		c.JWKSFetcherStrategy = NewDefaultJWKSFetcherStrategy()
	}
	return c.JWKSFetcherStrategy
}

// GetTokenEntropy returns the entropy of the "message" part of a HMAC Token. Defaults to 32.
func (c *Config) GetTokenEntropy(_ context.Context) int {
	if c.TokenEntropy == 0 {
		return 32
	}
	return c.TokenEntropy
}

// GetRedirectSecureChecker returns the checker to check if redirect URI is secure. Defaults to fosite.IsRedirectURISecure.
func (c *Config) GetRedirectSecureChecker(_ context.Context) func(context.Context, *url.URL) bool {
	if c.RedirectSecureChecker == nil {
		return IsRedirectURISecure
	}
	return c.RedirectSecureChecker
}

// GetRefreshTokenScopes returns which scopes will provide refresh tokens.
func (c *Config) GetRefreshTokenScopes(_ context.Context) []string {
	if c.RefreshTokenScopes == nil {
		return []string{"offline", "offline_access"}
	}
	return c.RefreshTokenScopes
}

// GetMinParameterEntropy returns MinParameterEntropy if set. Defaults to fosite.MinParameterEntropy.
func (c *Config) GetMinParameterEntropy(_ context.Context) int {
	if c.MinParameterEntropy == 0 {
		return MinParameterEntropy
	} else {
		return c.MinParameterEntropy
	}
}

// GetJWTMaxDuration specified the maximum amount of allowed `exp` time for a JWT. It compares
// the time with the JWT's `exp` time if the JWT time is larger, will cause the JWT to be invalid.
//
// Defaults to a day.
func (c *Config) GetJWTMaxDuration(_ context.Context) time.Duration {
	if c.GrantTypeJWTBearerMaxDuration == 0 {
		return time.Hour * 24
	}
	return c.GrantTypeJWTBearerMaxDuration
}

// GetClientAuthenticationStrategy returns the configured client authentication strategy.
// Defaults to nil.
// Note that on a nil strategy `fosite.Fosite` fallbacks to its default client authentication strategy
// `fosite.Fosite.DefaultClientAuthenticationStrategy`
func (c *Config) GetClientAuthenticationStrategy(_ context.Context) ClientAuthenticationStrategy {
	return c.ClientAuthenticationStrategy
}

// GetDisableRefreshTokenValidation returns whether to disable the validation of the refresh token.
func (c *Config) GetDisableRefreshTokenValidation(_ context.Context) bool {
	return c.DisableRefreshTokenValidation
}

// GetPushedAuthorizeEndpointHandlers returns the handlers.
func (c *Config) GetPushedAuthorizeEndpointHandlers(ctx context.Context) PushedAuthorizeEndpointHandlers {
	return c.PushedAuthorizeEndpointHandlers
}

// GetPushedAuthorizeRequestURIPrefix is the request URI prefix. This is
// usually 'urn:ietf:params:oauth:request_uri:'.
func (c *Config) GetPushedAuthorizeRequestURIPrefix(ctx context.Context) string {
	if c.PushedAuthorizeRequestURIPrefix == "" {
		return defaultPARPrefix
	}

	return c.PushedAuthorizeRequestURIPrefix
}

// GetPushedAuthorizeContextLifespan is the lifespan of the short-lived PAR context.
func (c *Config) GetPushedAuthorizeContextLifespan(ctx context.Context) time.Duration {
	if c.PushedAuthorizeContextLifespan <= 0 {
		return defaultPARContextLifetime
	}

	return c.PushedAuthorizeContextLifespan
}

// EnforcePushedAuthorize indicates if PAR is enforced. In this mode, a client
// cannot pass authorize parameters at the 'authorize' endpoint. The 'authorize' endpoint
// must contain the PAR request_uri.
func (c *Config) EnforcePushedAuthorize(ctx context.Context) bool {
	return c.IsPushedAuthorizeEnforced
}<|MERGE_RESOLUTION|>--- conflicted
+++ resolved
@@ -79,13 +79,10 @@
 	_ TokenEndpointHandlersProvider                = (*Config)(nil)
 	_ TokenIntrospectionHandlersProvider           = (*Config)(nil)
 	_ RevocationHandlersProvider                   = (*Config)(nil)
-<<<<<<< HEAD
 	_ DeviceCodeLifespanProvider                   = (*Config)(nil)
 	_ UserCodeLifeSpanProvider                     = (*Config)(nil)
-=======
 	_ PushedAuthorizeRequestHandlersProvider       = (*Config)(nil)
 	_ PushedAuthorizeRequestConfigProvider         = (*Config)(nil)
->>>>>>> e09cf735
 )
 
 type DeviceAuthorisationConfig struct {

--- conflicted
+++ resolved
@@ -39,13 +39,10 @@
 	RefreshToken  TokenType = "refresh_token"
 	AuthorizeCode TokenType = "authorize_code"
 	IDToken       TokenType = "id_token"
-<<<<<<< HEAD
 	DeviceCode    TokenType = "device_code"
 	UserCode      TokenType = "user_code"
-=======
 	// PushedAuthorizeRequestContext represents the PAR context object
 	PushedAuthorizeRequestContext TokenType = "par_context"
->>>>>>> e09cf735
 
 	BearerAccessToken string = "bearer"
 )
@@ -170,7 +167,6 @@
 	// https://tools.ietf.org/search/rfc7662#section-2.2
 	WriteIntrospectionResponse(ctx context.Context, rw http.ResponseWriter, r IntrospectionResponder)
 
-<<<<<<< HEAD
 
 	// NewDeviceAuthorizeRequest returns an DeviceAuthorizeRequest.
 	//
@@ -194,7 +190,6 @@
 	WriteDeviceAuthorizeError(ctx context.Context, rw http.ResponseWriter, requester DeviceAuthorizeRequester, err error)
 
 	WriteDeviceAuthorizeResponse(rw http.ResponseWriter, requester DeviceAuthorizeRequester, responder DeviceAuthorizeResponder)
-=======
 	// NewPushedAuthorizeRequest validates the request and produces an AuthorizeRequester object that can be stored
 	NewPushedAuthorizeRequest(ctx context.Context, r *http.Request) (AuthorizeRequester, error)
 
@@ -206,7 +201,6 @@
 
 	// WritePushedAuthorizeError writes the PAR error
 	WritePushedAuthorizeError(ctx context.Context, rw http.ResponseWriter, ar AuthorizeRequester, err error)
->>>>>>> e09cf735
 }
 
 // IntrospectionResponder is the response object that will be returned when token introspection was successful,

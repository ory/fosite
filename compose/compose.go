/*
 * Copyright © 2015-2018 Aeneas Rekkas <aeneas+oss@aeneas.io>
 *
 * Licensed under the Apache License, Version 2.0 (the "License");
 * you may not use this file except in compliance with the License.
 * You may obtain a copy of the License at
 *
 *     http://www.apache.org/licenses/LICENSE-2.0
 *
 * Unless required by applicable law or agreed to in writing, software
 * distributed under the License is distributed on an "AS IS" BASIS,
 * WITHOUT WARRANTIES OR CONDITIONS OF ANY KIND, either express or implied.
 * See the License for the specific language governing permissions and
 * limitations under the License.
 *
 * @author		Aeneas Rekkas <aeneas+oss@aeneas.io>
 * @copyright 	2015-2018 Aeneas Rekkas <aeneas+oss@aeneas.io>
 * @license 	Apache-2.0
 *
 */

package compose

import (
	"crypto/rsa"

	"github.com/ory/fosite"
	"github.com/ory/fosite/token/jwt"
)

type Factory func(config *Config, storage interface{}, strategy interface{}) interface{}

// Compose takes a config, a storage, a strategy and handlers to instantiate an OAuth2Provider:
//
//  import "github.com/ory/fosite/compose"
//
//  // var storage = new(MyFositeStorage)
//  var config = Config {
//  	AccessTokenLifespan: time.Minute * 30,
// 	// check Config for further configuration options
//  }
//
//  var strategy = NewOAuth2HMACStrategy(config)
//
//  var oauth2Provider = Compose(
//  	config,
// 	storage,
// 	strategy,
//	NewOAuth2AuthorizeExplicitHandler,
//	OAuth2ClientCredentialsGrantFactory,
// 	// for a complete list refer to the docs of this package
//  )
//
// Compose makes use of interface{} types in order to be able to handle a all types of stores, strategies and handlers.
func Compose(config *Config, storage interface{}, strategy interface{}, hasher fosite.Hasher, factories ...Factory) fosite.OAuth2Provider {
	if hasher == nil {
		hasher = &fosite.BCrypt{WorkFactor: config.GetHashCost()}
	}

	f := &fosite.Fosite{
		Store:                        storage.(fosite.Storage),
		AuthorizeEndpointHandlers:    fosite.AuthorizeEndpointHandlers{},
		TokenEndpointHandlers:        fosite.TokenEndpointHandlers{},
		TokenIntrospectionHandlers:   fosite.TokenIntrospectionHandlers{},
		RevocationHandlers:           fosite.RevocationHandlers{},
		Hasher:                       hasher,
		ScopeStrategy:                config.GetScopeStrategy(),
		AudienceMatchingStrategy:     config.GetAudienceStrategy(),
		SendDebugMessagesToClients:   config.SendDebugMessagesToClients,
		TokenURL:                     config.TokenURL,
		JWKSFetcherStrategy:          config.GetJWKSFetcherStrategy(),
		MinParameterEntropy:          config.GetMinParameterEntropy(),
		UseLegacyErrorFormat:         config.UseLegacyErrorFormat,
		ClientAuthenticationStrategy: config.GetClientAuthenticationStrategy(),
<<<<<<< HEAD
		MessageCatalog:               config.MessageCatalog,
=======
		ResponseModeHandlerExtension: config.ResponseModeHandlerExtension,
>>>>>>> c4ff105e
	}

	for _, factory := range factories {
		res := factory(config, storage, strategy)
		if ah, ok := res.(fosite.AuthorizeEndpointHandler); ok {
			f.AuthorizeEndpointHandlers.Append(ah)
		}
		if th, ok := res.(fosite.TokenEndpointHandler); ok {
			f.TokenEndpointHandlers.Append(th)
		}
		if tv, ok := res.(fosite.TokenIntrospector); ok {
			f.TokenIntrospectionHandlers.Append(tv)
		}
		if rh, ok := res.(fosite.RevocationHandler); ok {
			f.RevocationHandlers.Append(rh)
		}
	}

	return f
}

// ComposeAllEnabled returns a fosite instance with all OAuth2 and OpenID Connect handlers enabled.
func ComposeAllEnabled(config *Config, storage interface{}, secret []byte, key *rsa.PrivateKey) fosite.OAuth2Provider {
	return Compose(
		config,
		storage,
		&CommonStrategy{
			CoreStrategy:               NewOAuth2HMACStrategy(config, secret, nil),
			OpenIDConnectTokenStrategy: NewOpenIDConnectStrategy(config, key),
			JWTStrategy: &jwt.RS256JWTStrategy{
				PrivateKey: key,
			},
		},
		nil,

		OAuth2AuthorizeExplicitFactory,
		OAuth2AuthorizeImplicitFactory,
		OAuth2ClientCredentialsGrantFactory,
		OAuth2RefreshTokenGrantFactory,
		OAuth2ResourceOwnerPasswordCredentialsFactory,
		RFC7523AssertionGrantFactory,

		OpenIDConnectExplicitFactory,
		OpenIDConnectImplicitFactory,
		OpenIDConnectHybridFactory,
		OpenIDConnectRefreshFactory,

		OAuth2TokenIntrospectionFactory,
		OAuth2TokenRevocationFactory,

		OAuth2PKCEFactory,
	)
}<|MERGE_RESOLUTION|>--- conflicted
+++ resolved
@@ -72,11 +72,8 @@
 		MinParameterEntropy:          config.GetMinParameterEntropy(),
 		UseLegacyErrorFormat:         config.UseLegacyErrorFormat,
 		ClientAuthenticationStrategy: config.GetClientAuthenticationStrategy(),
-<<<<<<< HEAD
 		MessageCatalog:               config.MessageCatalog,
-=======
 		ResponseModeHandlerExtension: config.ResponseModeHandlerExtension,
->>>>>>> c4ff105e
 	}
 
 	for _, factory := range factories {

/*
 * Copyright © 2015-2018 Aeneas Rekkas <aeneas+oss@aeneas.io>
 *
 * Licensed under the Apache License, Version 2.0 (the "License");
 * you may not use this file except in compliance with the License.
 * You may obtain a copy of the License at
 *
 *     http://www.apache.org/licenses/LICENSE-2.0
 *
 * Unless required by applicable law or agreed to in writing, software
 * distributed under the License is distributed on an "AS IS" BASIS,
 * WITHOUT WARRANTIES OR CONDITIONS OF ANY KIND, either express or implied.
 * See the License for the specific language governing permissions and
 * limitations under the License.
 *
 * @author		Aeneas Rekkas <aeneas+oss@aeneas.io>
 * @copyright 	2015-2018 Aeneas Rekkas <aeneas+oss@aeneas.io>
 * @license 	Apache-2.0
 *
 */

package compose

import (
<<<<<<< HEAD
	"crypto/rsa"
	"time"
=======
	"context"
>>>>>>> 89faad81

	"github.com/ory/fosite"
	"github.com/ory/fosite/token/jwt"
)

<<<<<<< HEAD
const (
	defaultPARPrefix          = "urn:ietf:params:oauth:request_uri:"
	defaultPARContextLifetime = 5 * time.Minute
)

type Factory func(config *Config, storage interface{}, strategy interface{}) interface{}
=======
type Factory func(config fosite.Configurator, storage interface{}, strategy interface{}) interface{}
>>>>>>> 89faad81

// Compose takes a config, a storage, a strategy and handlers to instantiate an OAuth2Provider:
//
//  import "github.com/ory/fosite/compose"
//
//  // var storage = new(MyFositeStorage)
//  var config = Config {
//  	AccessTokenLifespan: time.Minute * 30,
// 		// check Config for further configuration options
//  }
//
//  var strategy = NewOAuth2HMACStrategy(config)
//
//  var oauth2Provider = Compose(
//  	config,
// 		storage,
// 		strategy,
//		NewOAuth2AuthorizeExplicitHandler,
//		OAuth2ClientCredentialsGrantFactory,
// 		// for a complete list refer to the docs of this package
//  )
//
// Compose makes use of interface{} types in order to be able to handle a all types of stores, strategies and handlers.
<<<<<<< HEAD
func Compose(config *Config, storage interface{}, strategy interface{}, hasher fosite.Hasher, factories ...Factory) fosite.OAuth2Provider {
	setDefaults(config)
	if hasher == nil {
		hasher = &fosite.BCrypt{WorkFactor: config.GetHashCost()}
	}

	f := &fosite.Fosite{
		Store:                               storage.(fosite.Storage),
		AuthorizeEndpointHandlers:           fosite.AuthorizeEndpointHandlers{},
		TokenEndpointHandlers:               fosite.TokenEndpointHandlers{},
		TokenIntrospectionHandlers:          fosite.TokenIntrospectionHandlers{},
		RevocationHandlers:                  fosite.RevocationHandlers{},
		Hasher:                              hasher,
		ScopeStrategy:                       config.GetScopeStrategy(),
		AudienceMatchingStrategy:            config.GetAudienceStrategy(),
		SendDebugMessagesToClients:          config.SendDebugMessagesToClients,
		TokenURL:                            config.TokenURL,
		JWKSFetcherStrategy:                 config.GetJWKSFetcherStrategy(),
		MinParameterEntropy:                 config.GetMinParameterEntropy(),
		UseLegacyErrorFormat:                config.UseLegacyErrorFormat,
		ClientAuthenticationStrategy:        config.GetClientAuthenticationStrategy(),
		ResponseModeHandlerExtension:        config.ResponseModeHandlerExtension,
		MessageCatalog:                      config.MessageCatalog,
		FormPostHTMLTemplate:                config.FormPostHTMLTemplate,
		PushedAuthorizationRequestURIPrefix: config.PushedAuthorizationRequestURIPrefix,
		PushedAuthorizationContextLifespan:  config.PushedAuthorizationContextLifespan,
		EnforcePushedAuthorization:          config.EnforcePushedAuthorization,
	}
=======
func Compose(config *fosite.Config, storage interface{}, strategy interface{}, factories ...Factory) fosite.OAuth2Provider {
	f := fosite.NewOAuth2Provider(storage.(fosite.Storage), config)
>>>>>>> 89faad81

	for _, factory := range factories {
		res := factory(config, storage, strategy)
		if ah, ok := res.(fosite.AuthorizeEndpointHandler); ok {
			config.AuthorizeEndpointHandlers.Append(ah)
		}
		if th, ok := res.(fosite.TokenEndpointHandler); ok {
			config.TokenEndpointHandlers.Append(th)
		}
		if tv, ok := res.(fosite.TokenIntrospector); ok {
			config.TokenIntrospectionHandlers.Append(tv)
		}
		if rh, ok := res.(fosite.RevocationHandler); ok {
			config.RevocationHandlers.Append(rh)
		}
		if ph, ok := res.(fosite.PushedAuthorizeEndpointHandler); ok {
			f.PushedAuthorizeEndpointHandlers.Append(ph)
		}
	}

	return f
}

// ComposeAllEnabled returns a fosite instance with all OAuth2 and OpenID Connect handlers enabled.
func ComposeAllEnabled(config *fosite.Config, storage interface{}, key interface{}) fosite.OAuth2Provider {
	keyGetter := func(context.Context) (interface{}, error) {
		return key, nil
	}
	return Compose(
		config,
		storage,
		&CommonStrategy{
			CoreStrategy:               NewOAuth2HMACStrategy(config),
			OpenIDConnectTokenStrategy: NewOpenIDConnectStrategy(keyGetter, config),
			Signer:                     &jwt.DefaultSigner{GetPrivateKey: keyGetter},
		},
		OAuth2AuthorizeExplicitFactory,
		OAuth2AuthorizeImplicitFactory,
		OAuth2ClientCredentialsGrantFactory,
		OAuth2RefreshTokenGrantFactory,
		OAuth2ResourceOwnerPasswordCredentialsFactory,
		RFC7523AssertionGrantFactory,

		OpenIDConnectExplicitFactory,
		OpenIDConnectImplicitFactory,
		OpenIDConnectHybridFactory,
		OpenIDConnectRefreshFactory,

		OAuth2TokenIntrospectionFactory,
		OAuth2TokenRevocationFactory,

		OAuth2PKCEFactory,
		PushedAuthorizeHandlerFactory,
	)
}

func setDefaults(config *Config) {
	if config.PushedAuthorizationRequestURIPrefix == "" {
		config.PushedAuthorizationRequestURIPrefix = defaultPARPrefix
	}

	if config.PushedAuthorizationContextLifespan <= 0 {
		config.PushedAuthorizationContextLifespan = defaultPARContextLifetime
	}
}<|MERGE_RESOLUTION|>--- conflicted
+++ resolved
@@ -22,27 +22,13 @@
 package compose
 
 import (
-<<<<<<< HEAD
-	"crypto/rsa"
-	"time"
-=======
 	"context"
->>>>>>> 89faad81
 
 	"github.com/ory/fosite"
 	"github.com/ory/fosite/token/jwt"
 )
 
-<<<<<<< HEAD
-const (
-	defaultPARPrefix          = "urn:ietf:params:oauth:request_uri:"
-	defaultPARContextLifetime = 5 * time.Minute
-)
-
-type Factory func(config *Config, storage interface{}, strategy interface{}) interface{}
-=======
 type Factory func(config fosite.Configurator, storage interface{}, strategy interface{}) interface{}
->>>>>>> 89faad81
 
 // Compose takes a config, a storage, a strategy and handlers to instantiate an OAuth2Provider:
 //
@@ -66,40 +52,8 @@
 //  )
 //
 // Compose makes use of interface{} types in order to be able to handle a all types of stores, strategies and handlers.
-<<<<<<< HEAD
-func Compose(config *Config, storage interface{}, strategy interface{}, hasher fosite.Hasher, factories ...Factory) fosite.OAuth2Provider {
-	setDefaults(config)
-	if hasher == nil {
-		hasher = &fosite.BCrypt{WorkFactor: config.GetHashCost()}
-	}
-
-	f := &fosite.Fosite{
-		Store:                               storage.(fosite.Storage),
-		AuthorizeEndpointHandlers:           fosite.AuthorizeEndpointHandlers{},
-		TokenEndpointHandlers:               fosite.TokenEndpointHandlers{},
-		TokenIntrospectionHandlers:          fosite.TokenIntrospectionHandlers{},
-		RevocationHandlers:                  fosite.RevocationHandlers{},
-		Hasher:                              hasher,
-		ScopeStrategy:                       config.GetScopeStrategy(),
-		AudienceMatchingStrategy:            config.GetAudienceStrategy(),
-		SendDebugMessagesToClients:          config.SendDebugMessagesToClients,
-		TokenURL:                            config.TokenURL,
-		JWKSFetcherStrategy:                 config.GetJWKSFetcherStrategy(),
-		MinParameterEntropy:                 config.GetMinParameterEntropy(),
-		UseLegacyErrorFormat:                config.UseLegacyErrorFormat,
-		ClientAuthenticationStrategy:        config.GetClientAuthenticationStrategy(),
-		ResponseModeHandlerExtension:        config.ResponseModeHandlerExtension,
-		MessageCatalog:                      config.MessageCatalog,
-		FormPostHTMLTemplate:                config.FormPostHTMLTemplate,
-		PushedAuthorizationRequestURIPrefix: config.PushedAuthorizationRequestURIPrefix,
-		PushedAuthorizationContextLifespan:  config.PushedAuthorizationContextLifespan,
-		EnforcePushedAuthorization:          config.EnforcePushedAuthorization,
-	}
-=======
 func Compose(config *fosite.Config, storage interface{}, strategy interface{}, factories ...Factory) fosite.OAuth2Provider {
 	f := fosite.NewOAuth2Provider(storage.(fosite.Storage), config)
->>>>>>> 89faad81
-
 	for _, factory := range factories {
 		res := factory(config, storage, strategy)
 		if ah, ok := res.(fosite.AuthorizeEndpointHandler); ok {
@@ -115,7 +69,7 @@
 			config.RevocationHandlers.Append(rh)
 		}
 		if ph, ok := res.(fosite.PushedAuthorizeEndpointHandler); ok {
-			f.PushedAuthorizeEndpointHandlers.Append(ph)
+			config.PushedAuthorizeEndpointHandlers.Append(ph)
 		}
 	}
 
@@ -153,14 +107,4 @@
 		OAuth2PKCEFactory,
 		PushedAuthorizeHandlerFactory,
 	)
-}
-
-func setDefaults(config *Config) {
-	if config.PushedAuthorizationRequestURIPrefix == "" {
-		config.PushedAuthorizationRequestURIPrefix = defaultPARPrefix
-	}
-
-	if config.PushedAuthorizationContextLifespan <= 0 {
-		config.PushedAuthorizationContextLifespan = defaultPARContextLifetime
-	}
 }
--- conflicted
+++ resolved
@@ -68,13 +68,10 @@
 		if rh, ok := res.(fosite.RevocationHandler); ok {
 			config.RevocationHandlers.Append(rh)
 		}
-<<<<<<< HEAD
 		if dah, ok := res.(fosite.DeviceAuthorizeEndpointHandlers); ok {
 			config.DeviceAuthorizeEndpointHandlers.Append(dah)
-=======
 		if ph, ok := res.(fosite.PushedAuthorizeEndpointHandler); ok {
 			config.PushedAuthorizeEndpointHandlers.Append(ph)
->>>>>>> e09cf735
 		}
 	}
 

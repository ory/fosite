--- conflicted
+++ resolved
@@ -61,7 +61,7 @@
 	}{
 		{in: "", isError: false, expected: ""},
 		{in: "https://google.com/", isError: false, expected: "https://google.com/"},
-		{in: "https//google.com/foo=bar foo baz", isError: true, expected: "https://google.com/?foo=bar foo baz"},
+		{in: "https://google.com/?foo=bar%20foo+baz", isError: false, expected: "https://google.com/?foo=bar foo baz"},
 	} {
 		values := url.Values{}
 		values.Set("redirect_uri", c.in)
@@ -204,12 +204,6 @@
 			isError: true,
 		},
 		{
-<<<<<<< HEAD
-			client:   &DefaultClient{RedirectURIs: []string{"web+application://callback"}},
-			url:      "web+application://callback",
-			isError:  false,
-			expected: "web+application://callback",
-=======
 			client:  &DefaultClient{RedirectURIs: []string{"http://127.0.0.1:8080/cb"}},
 			url:     "http://127.0.0.1:8080/Cb",
 			isError: true,
@@ -244,7 +238,6 @@
 			client:  &DefaultClient{RedirectURIs: []string{"http://127.0.0.1:8080/cb"}},
 			url:     "https://www.ory.sh/cb",
 			isError: true,
->>>>>>> dd5a4a5a
 		},
 	} {
 		redir, err := MatchRedirectURIWithClientRedirectURIs(c.url, c.client)
